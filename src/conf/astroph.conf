--- conflicted
+++ resolved
@@ -26,17 +26,10 @@
 [places]
 
 # name of room
-<<<<<<< HEAD
 room = Example Room
 
 # name of building
 building = Example Hall
-=======
-room = Room 2-C-18
-
-# name of building
-building = Green Hall
->>>>>>> 8bc04eec
 
 # name of department
 department = Department of Astronomy
